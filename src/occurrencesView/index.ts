import { OccurrenceList, OccurrenceListItem } from "@/components"
import CoretexPlugin from "@/main"
import { OccurrenceStore } from "@/occurrenceStore"
import { OccurrenceObject } from "@/types"
import { ItemView, TFile, WorkspaceLeaf } from "obsidian"
import { Header, SearchFilters } from "./header"

export const OCCURRENCES_VIEW = "occurrences-view"

export class OccurrencesView extends ItemView {
  private plugin: CoretexPlugin
  // UI elements
  public contentEl: HTMLElement

  // Child components
  private header: Header
  private occurrenceList: OccurrenceList
<<<<<<< HEAD
  private occurrenceStore: OccurrenceStore
  private occurrenceListItems: Map<string, OccurrenceListItem> = new Map()
  private emptyStateEl: HTMLElement
=======
  private noOccurrencesEl: HTMLElement
>>>>>>> db970553

  // State
  private currentActiveFile: TFile | null = null
  private currentFilters: SearchFilters = {
    search: false,
    searchQuery: "",
    currentFile: false,
    inbox: false,
  }

  constructor(leaf: WorkspaceLeaf, plugin: CoretexPlugin) {
    super(leaf)
    this.plugin = plugin
    this.app = this.plugin.app
    this.occurrenceStore = plugin.occurrenceStore
  }

  getViewType(): string {
    return OCCURRENCES_VIEW
  }

  getIcon(): string {
    return "calendar-range"
  }

  getDisplayText(): string {
    return "Occurrences"
  }

  async onOpen(): Promise<void> {
    const container = this.containerEl.children[1]
    container.empty()
    container.addClass("occurrences-view-container")

    // Create header element
<<<<<<< HEAD
    this.header = new Header(container as HTMLElement, filters =>
      this.handleFilterChange(filters)
    )
    this.addChild(this.header)
=======
    this.headerEl = container.createEl("div", {
      cls: "occurrences-view-header",
    })
>>>>>>> db970553

    // Create content element
    this.contentEl = container.createEl("div", {
      cls: "occurrences-view-content",
    })

    this.noOccurrencesEl = this.contentEl.createEl("div", {
      cls: "occurrences-no-occurrences",
      text: "Not referenced in any occurrences",
    })

    // Create empty state element
    this.emptyStateEl = this.contentEl.createEl("div", {
      cls: "occurrences-empty-state",
    })
    this.emptyStateEl.hide()

    // Create unified occurrence list
    const occurrencesContainer = this.contentEl.createEl("div", {
      cls: "occurrences-view-content-container",
    })
    this.occurrenceList = new OccurrenceList(
      this.plugin,
      occurrencesContainer,
      {
        groupBy: "day",
        listItemOptions: {
          showTime: true,
          showProcessIcon: true,
        },
      }
    )
    this.addChild(this.occurrenceList)

    // Register events
    this.registerEvents()

    // Load initial occurrences
    this.loadAndRenderOccurrences()
  }

  private handleFilterChange(filters: SearchFilters): void {
    this.currentFilters = { ...filters }
    this.loadAndRenderOccurrences()
  }

  private registerEvents(): void {
    // Load occurrences when the occurrence store is loaded
    this.registerEvent(
      this.occurrenceStore.on("loaded", () => {
        this.loadAndRenderOccurrences()
      })
    )

    // Update occurrence list item when the occurrence data is updated
    this.registerEvent(
      this.occurrenceStore.on(
        "item-updated",
        (occurrence: OccurrenceObject) => {
          // Skip if the occurrence is not in the current filtered results
          if (!this.occurrenceListItems.get(occurrence.file.path)) return

          // Remove the old occurrence item
          this.occurrenceListItems.delete(occurrence.file.path)
          this.occurrenceList.removeItem(occurrence.file.path)

          // Add the new occurrence item if it still matches current filters
          if (this.matchesCurrentFilters(occurrence)) {
            const listItem = this.occurrenceList.addItem(occurrence)
            this.occurrenceListItems.set(occurrence.file.path, listItem)
          }

          // Update active state
          this.updateActiveFileHighlight(occurrence.file.path)
        }
      )
    )

    // Remove occurrence list item when the occurrence data is removed
    this.registerEvent(
      this.occurrenceStore.on("item-removed", (path: string) => {
        this.occurrenceListItems.delete(path)
        this.occurrenceList.removeItem(path)
      })
    )

    // Update occurrence list item when the occurrence data is added
    this.registerEvent(
      this.occurrenceStore.on("item-added", (occurrence: OccurrenceObject) => {
        // Only add if it matches current filters
        if (this.matchesCurrentFilters(occurrence)) {
          const listItem = this.occurrenceList.addItem(occurrence)
          this.occurrenceListItems.set(occurrence.file.path, listItem)

          // Update active state for new item
          this.updateActiveFileHighlight(occurrence.file.path)
        }
      })
    )

    // Track active file changes for highlighting
    this.registerEvent(
      this.plugin.app.workspace.on("active-leaf-change", () => {
        this.onActiveFileChange()
      })
    )
  }

  private loadAndRenderOccurrences(): void {
    this.occurrenceListItems.clear()
    this.occurrenceList.empty()

    // Wait for occurrence store to initialize before searching
    if (!this.plugin.occurrenceStore.isLoaded) {
      return
    }

    // Build search options based on current filters
    const searchOptions: any = {
      query: this.currentFilters.searchQuery,
    }

    // Apply current file filter if active
    if (this.currentFilters.currentFile && this.currentActiveFile) {
      searchOptions.linksTo = this.currentActiveFile.path
    }

<<<<<<< HEAD
    // Apply inbox filter if active
    if (this.currentFilters.inbox) {
      searchOptions.toProcess = true
    }
=======
  /**
   * Update the occurrences display for a given file
   * @param file - The file to find inbound occurrence links for
   */
  private updateOccurrences(file: TFile): void {
    // Clear existing occurrences
    this.occurrenceList.empty()
    this.noOccurrencesEl.hide()
>>>>>>> db970553

    // Give the list instance based on current filters
    const searchResult = this.occurrenceStore.search(searchOptions)

<<<<<<< HEAD
    // Update empty state
    this.updateEmptyState(searchResult.items.length === 0)

    // Add occurrences to the list
    for (const occurrence of searchResult.items) {
      const listItem = this.occurrenceList.addItem(occurrence)
      this.occurrenceListItems.set(occurrence.file.path, listItem)
=======
    if (inboundLinks.length === 0) {
      this.noOccurrencesEl.show()
      return
>>>>>>> db970553
    }

    // Initialize active state after loading
    this.currentActiveFile = this.plugin.app.workspace.getActiveFile()
    this.updateAllActiveStates()
  }

  private matchesCurrentFilters(occurrence: OccurrenceObject): boolean {
    // Apply current file filter if active
    if (this.currentFilters.currentFile && this.currentActiveFile) {
      const searchResult = this.occurrenceStore.search({
        linksTo: this.currentActiveFile.path,
      })
      if (
        !searchResult.items.some(
          item => item.file.path === occurrence.file.path
        )
      ) {
        return false
      }
    }

    // Apply inbox filter if active
    if (this.currentFilters.inbox) {
      if (!occurrence.properties.toProcess) {
        return false
      }
    }

    return true
  }

  /**
   * Handle active file changes
   */
  private onActiveFileChange(): void {
    const newActiveFile = this.plugin.app.workspace.getActiveFile()

    // For now, update if there's actually a change
    if (newActiveFile !== this.currentActiveFile) {
      this.currentActiveFile = newActiveFile

      // Reload if current file filter is applied
      if (this.currentFilters.currentFile) {
        this.loadAndRenderOccurrences()
      } else {
        // Just update highlights if not filtering by current file
        this.updateAllActiveStates()
      }
    }
  }

<<<<<<< HEAD
  /**
   * Update active highlighting for a specific file
   */
  private updateActiveFileHighlight(filePath: string): void {
    if (!this.currentActiveFile || filePath !== this.currentActiveFile.path) {
      return
    }

    const listItem = this.occurrenceListItems.get(filePath)
    if (listItem) {
      listItem.setActive(true)
    }
  }

  /**
   * Update active highlighting for all items
   */
  private updateAllActiveStates(): void {
    this.occurrenceListItems.forEach((listItem, filePath) => {
      const isActive = this.currentActiveFile?.path === filePath
      listItem.setActive(isActive)
    })
  }

  /**
   * Update the empty state UI based on whether results were found
   */
  private updateEmptyState(isEmpty: boolean): void {
    if (isEmpty) {
      this.emptyStateEl.show()
      this.emptyStateEl.empty()

      // Create empty state content
      const emptyTitle = this.emptyStateEl.createEl("h3", {
        cls: "empty-state-title",
        text: "No occurrences found",
      })

      const emptyMessage = this.emptyStateEl.createEl("p", {
        cls: "empty-state-message",
      })

      // Build description based on active filters
      const filterDescriptions: string[] = []

      if (this.currentFilters.currentFile && this.currentActiveFile) {
        filterDescriptions.push(
          `linking to "${this.currentActiveFile.basename}"`
        )
      }
      if (this.currentFilters.searchQuery) {
        filterDescriptions.push(`matching "${this.currentFilters.searchQuery}"`)
      }
      if (this.currentFilters.inbox) {
        filterDescriptions.push("in inbox")
      }

      let message = "Your current search did not return any results."
      if (filterDescriptions.length > 0) {
        message = `Occurrences ${filterDescriptions.join(" and ")} not found.`
      }

      emptyMessage.setText(message)

      const emptySuggestion = this.emptyStateEl.createEl("p", {
        cls: "empty-state-suggestion",
        text: "Try adjusting your filter settings above.",
      })
    } else {
      this.emptyStateEl.hide()
    }
  }

=======
>>>>>>> db970553
  async onClose(): Promise<void> {
    // Cleanup will be handled automatically by ItemView for registered child components
  }
}<|MERGE_RESOLUTION|>--- conflicted
+++ resolved
@@ -15,13 +15,9 @@
   // Child components
   private header: Header
   private occurrenceList: OccurrenceList
-<<<<<<< HEAD
   private occurrenceStore: OccurrenceStore
   private occurrenceListItems: Map<string, OccurrenceListItem> = new Map()
   private emptyStateEl: HTMLElement
-=======
-  private noOccurrencesEl: HTMLElement
->>>>>>> db970553
 
   // State
   private currentActiveFile: TFile | null = null
@@ -57,25 +53,14 @@
     container.addClass("occurrences-view-container")
 
     // Create header element
-<<<<<<< HEAD
     this.header = new Header(container as HTMLElement, filters =>
       this.handleFilterChange(filters)
     )
     this.addChild(this.header)
-=======
-    this.headerEl = container.createEl("div", {
-      cls: "occurrences-view-header",
-    })
->>>>>>> db970553
 
     // Create content element
     this.contentEl = container.createEl("div", {
-      cls: "occurrences-view-content",
-    })
-
-    this.noOccurrencesEl = this.contentEl.createEl("div", {
-      cls: "occurrences-no-occurrences",
-      text: "Not referenced in any occurrences",
+      cls: "view-content",
     })
 
     // Create empty state element
@@ -86,6 +71,7 @@
 
     // Create unified occurrence list
     const occurrencesContainer = this.contentEl.createEl("div", {
+      cls: "occurrences-view-content-container",
       cls: "occurrences-view-content-container",
     })
     this.occurrenceList = new OccurrenceList(
@@ -194,26 +180,14 @@
       searchOptions.linksTo = this.currentActiveFile.path
     }
 
-<<<<<<< HEAD
     // Apply inbox filter if active
     if (this.currentFilters.inbox) {
       searchOptions.toProcess = true
     }
-=======
-  /**
-   * Update the occurrences display for a given file
-   * @param file - The file to find inbound occurrence links for
-   */
-  private updateOccurrences(file: TFile): void {
-    // Clear existing occurrences
-    this.occurrenceList.empty()
-    this.noOccurrencesEl.hide()
->>>>>>> db970553
 
     // Give the list instance based on current filters
     const searchResult = this.occurrenceStore.search(searchOptions)
 
-<<<<<<< HEAD
     // Update empty state
     this.updateEmptyState(searchResult.items.length === 0)
 
@@ -221,11 +195,6 @@
     for (const occurrence of searchResult.items) {
       const listItem = this.occurrenceList.addItem(occurrence)
       this.occurrenceListItems.set(occurrence.file.path, listItem)
-=======
-    if (inboundLinks.length === 0) {
-      this.noOccurrencesEl.show()
-      return
->>>>>>> db970553
     }
 
     // Initialize active state after loading
@@ -278,7 +247,6 @@
     }
   }
 
-<<<<<<< HEAD
   /**
    * Update active highlighting for a specific file
    */
@@ -352,8 +320,6 @@
     }
   }
 
-=======
->>>>>>> db970553
   async onClose(): Promise<void> {
     // Cleanup will be handled automatically by ItemView for registered child components
   }
